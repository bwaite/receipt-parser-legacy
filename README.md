--- conflicted
+++ resolved
@@ -4,14 +4,9 @@
 
 This is a fuzzy receipt parser written in Python. You give it any dirty old receipt lying around and it will try its best to find the correct data for you.
 
-<<<<<<< HEAD
 It started as a hackathon project. Read more about it on the [trivago techblog](http://tech.trivago.com/2015/10/06/python_receipt_parser/).  
 Also read the comments on [HackerNews](https://news.ycombinator.com/item?id=10338199)  
 Oh hey! And there's also a [talk online](https://www.youtube.com/watch?v=TuDeUsIlJz4) now if you're the visual kind of person.
-=======
-It started as a hackathon project. Read more about it on the [trivago techblog](http://tech.trivago.com/2015/10/06/python_receipt_parser/).
-Also read the comments on [HackerNews](https://news.ycombinator.com/item?id=10338199)
->>>>>>> 112f02fa
 
 # Dependencies
 
